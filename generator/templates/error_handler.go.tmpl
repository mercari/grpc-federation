{{- define "errorHandler" }}
{{- $def := .Definition }}
{{- if $def.HasErrorHandler }}
{{- $grpcErrors := $def.GRPCErrors }}
{{- if $grpcErrors }}
<<<<<<< HEAD
grpcfed.SetGRPCError(ctx, value, err)
stat, handleErr := func() (*grpcfed.Status, error) {
=======
grpcfed.SetGRPCError({{ $ctx }}, value, err)
type localStatusType struct {
	status *grpcfed.Status
	logLevel slog.Level
}
stat, handleErr := func() (*localStatusType, error) {
>>>>>>> b7aa0a6b
	var stat *grpcfed.Status
	{{- range $grpcErrors }}
	{{- $logLevel := .LogLevelValue }}
	{{- if .VariableDefinitionSet }}
	{{- template "evalDefSet" .VariableDefinitionSet }}
	{{- end }}
	if err := grpcfed.If(ctx, &grpcfed.IfParam[*localValueType]{
		Value: value,
		Expr: `{{ .If.Expr }}`,
		CacheIndex: {{ $def.CELCacheIndex }},
		Body: func(value *localValueType) error {
			{{- if .Ignore }}
			stat = grpcfed.NewGRPCStatus(grpcfed.OKCode, "ignore error")
			return nil
			{{- else if .IgnoreAndResponse }}
			stat = grpcfed.NewGRPCStatus(grpcfed.OKCode, "ignore error")
			if err := grpcfed.IgnoreAndResponse(ctx, value, grpcfed.Def[{{ $def.Type }}, *localValueType]{
				Name: "{{ $def.Key }}",
				Type: {{ $def.CELType }},
				Setter: func(value *localValueType, v {{ $def.Type }}) error {
					ret = v // assign customized response to the result value.
					return nil
				},
				By: `{{ .IgnoreAndResponse.Expr }}`,
				ByCacheIndex: {{ $def.CELCacheIndex }},
			}); err != nil {
				grpcfed.Logger(ctx).ErrorContext(ctx, "failed to set response when ignored", slog.String("error", err.Error()))
				return nil
			}
			return nil
			{{- else }}

			{{- if .Message }}
			errmsg, err := grpcfed.EvalCEL(ctx, &grpcfed.EvalCELRequest{
				Value: value,
				Expr: `{{ .Message.Expr }}`,
				OutType: reflect.TypeOf(""),
				CacheIndex: {{ $def.CELCacheIndex }},
			})
			if err != nil {
				return err
			}
			errorMessage := errmsg.(string)
			{{- else }}
			errorMessage := "error"
			{{- end }}

			{{- $details := .Details }}
			{{- if $details }}
			var details       []grpcfed.ProtoMessage
			{{- range $details }}
			{{- if .VariableDefinitionSet }}
			if _, err := func() (any, error){
				{{- template "evalDefSet" .VariableDefinitionSet }}
				return nil, nil
			}(); err != nil {
				return err
			}
			{{- end }}
			if err := grpcfed.If(ctx, &grpcfed.IfParam[*localValueType]{
				Value: value,
				Expr: `{{ .If.Expr }}`,
				CacheIndex: {{ $def.CELCacheIndex }},
				Body: func(value *localValueType) error {
					{{- if .MessageSet }}
					if _, err := func() (any, error){
						{{- template "evalDefSet" .MessageSet }}
						return nil, nil
					}(); err != nil {
						return err
					}
					{{- range $idx, $def := .MessageSet.Definitions }}
					if detail := grpcfed.CustomMessage(ctx, &grpcfed.CustomMessageParam{
						Value: value,
						MessageValueName: "{{ $def.Name }}",
						CacheIndex: {{ $def.CELCacheIndex }},
						MessageIndex: {{ $idx }},
					}); detail != nil {
						details = append(details, detail)
					}
					{{- end }}
					{{- end }}

					{{- range .By }}
					{
						detail, err := grpcfed.EvalCEL(ctx, &grpcfed.EvalCELRequest{
							Value: value,
							Expr: `{{ .Expr }}`,
							OutType: reflect.TypeOf({{ .Type }}),
							CacheIndex: {{ $def.CELCacheIndex }},
						})
						if err != nil {
							grpcfed.Logger(ctx).ErrorContext(ctx, "failed setting error details", slog.String("error", err.Error()))
						}
						if detail != nil {
							details = append(details, detail.(grpcfed.ProtoMessage))
						}
					}
					{{- end }}

					{{- range .PreconditionFailures }}
					{{- template "preconditionFailure" . }}
					{{- end }}
					{{- range .BadRequests }}
					{{- template "badRequest" . }}
					{{- end }}
					{{- range .LocalizedMessages }}
					{{- template "localizedMessage" . }}
					{{- end }}
					return nil
				},
			}); err != nil {
				return err
			}
			{{- end }}
			{{- end }}

			{{- if $details }}
			status := grpcfed.NewGRPCStatus(grpcfed.{{ .GoGRPCStatusCode }}, errorMessage)
			statusWithDetails, err := status.WithDetails(details...)
			if err != nil {
				grpcfed.Logger(ctx).ErrorContext(ctx, "failed setting error details", slog.String("error", err.Error()))
				stat = status
			} else {
				stat = statusWithDetails
			}
			{{- else }}
			stat = grpcfed.NewGRPCStatus(grpcfed.{{ .GoGRPCStatusCode }}, errorMessage)
			{{- end }}
			return nil
			{{- end }}
		},
	}); err != nil {
		return nil, err
	}
	if stat != nil {
		return &localStatusType{status: stat, logLevel: {{ $logLevel }}}, nil
	}
	{{- end }}
	return nil, nil
}()
if handleErr != nil {
	grpcfed.Logger(ctx).ErrorContext(ctx, "failed to handle error", slog.String("error", handleErr.Error()))
	// If it fails during error handling, return the original error.
<<<<<<< HEAD
	if err := s.errorHandler(ctx, {{ $def.ServiceName }}_DependentMethod_{{ $def.DependentMethodName }}, err); err != nil {
		return nil, grpcfed.NewErrorWithLogAttrs(err, grpcfed.LogAttrs(ctx))
	}
} else if stat != nil {
	if err := s.errorHandler(ctx, {{ $def.ServiceName }}_DependentMethod_{{ $def.DependentMethodName }}, stat.Err()); err != nil {
		return nil, grpcfed.NewErrorWithLogAttrs(err, grpcfed.LogAttrs(ctx))
	}
} else {
	if err := s.errorHandler(ctx, {{ $def.ServiceName }}_DependentMethod_{{ $def.DependentMethodName }}, err); err != nil {
		return nil, grpcfed.NewErrorWithLogAttrs(err, grpcfed.LogAttrs(ctx))
	}
}
{{- else }}
if err := s.errorHandler(ctx, {{ $def.ServiceName }}_DependentMethod_{{ $def.DependentMethodName }}, err); err != nil {
	return nil, grpcfed.NewErrorWithLogAttrs(err, grpcfed.LogAttrs(ctx))
=======
	if err := s.errorHandler({{ $ctx }}, {{ $def.ServiceName }}_DependentMethod_{{ $def.DependentMethodName }}, err); err != nil {
		grpcfed.RecordErrorToSpan({{ $ctx }}, err)
		return nil, grpcfed.NewErrorWithLogAttrs(err, slog.LevelError, grpcfed.LogAttrs({{ $ctx }}))
	}
} else if stat != nil {
	if err := s.errorHandler({{ $ctx }}, {{ $def.ServiceName }}_DependentMethod_{{ $def.DependentMethodName }}, stat.status.Err()); err != nil {
		grpcfed.RecordErrorToSpan({{ $ctx }}, err)
		return nil, grpcfed.NewErrorWithLogAttrs(err, stat.logLevel, grpcfed.LogAttrs({{ $ctx }}))
	}
} else {
	if err := s.errorHandler({{ $ctx }}, {{ $def.ServiceName }}_DependentMethod_{{ $def.DependentMethodName }}, err); err != nil {
		grpcfed.RecordErrorToSpan({{ $ctx }}, err)
		return nil, grpcfed.NewErrorWithLogAttrs(err, slog.LevelError, grpcfed.LogAttrs({{ $ctx }}))
	}
}
{{- else }}
if err := s.errorHandler({{ $ctx }}, {{ $def.ServiceName }}_DependentMethod_{{ $def.DependentMethodName }}, err); err != nil {
	grpcfed.RecordErrorToSpan({{ $ctx }}, err)
	return nil, grpcfed.NewErrorWithLogAttrs(err, slog.LevelError, grpcfed.LogAttrs({{ $ctx }}))
>>>>>>> b7aa0a6b
}
{{- end }}
{{- else }}
return nil, err
{{- end }}
{{- end }}

{{- define "detailMessages" }}
{{- $defGroups := .VariableDefinitionGroups }}
{{- $defGroupsLen := len $defGroups }}
{{- if gt $defGroupsLen 0 }}
func(){
	_, err := func() (any, error) {
		{{- if eq $defGroupsLen 1 }}
		{{- template "evalDefGroup" (map "Level" 1 "Definition" (index $defGroups 0)) }}
		{{- else }}
		{{- if . }}
		eg, ctx1 := grpcfed.ErrorGroupWithContext(ctx)
		{{- end }}
		{{- range $defGroups }}
		grpcfed.GoWithRecover(eg, func() (any, error) {
		{{- template "evalDefGroup" (map "Level" 2 "Definition" .) }}
			return nil, nil
		})
		{{- end }}
		{{- if $defGroups }}
		if err := eg.Wait(); err != nil {
			return nil, err
		}
		{{- end }}
		{{- end }}
		return nil, nil
	}()
	if err != nil {
		grpcfed.Logger(ctx).ErrorContext(ctx, "failed resolving messages", slog.String("error", err.Error()))
		return
	}
	{{- range $i, $message := .Messages.Defs }}
	if detail := grpcfed.CustomMessage(ctx, &grpcfed.CustomMessageParam{
		Value: value,
		MessageValueName: "{{ $message.Name }}",
		CacheIndex: {{ $message.CELCacheIndex }},
		MessageIndex: {{ $i }},
	}); detail != nil {
		details = append(details, detail)
	}
	{{- end }}
}()
{{- end }}
{{- end }}

{{- define "preconditionFailure" }}
if detail := grpcfed.PreconditionFailure(ctx, value, []*grpcfed.PreconditionFailureViolation{
	{{- range .Violations }}
	{
		Type:    `{{ .Type.Expr }}`,
		Subject: `{{ .Subject.Expr }}`,
		Desc:    `{{ .Description.Expr }}`,
		TypeCacheIndex: {{ .CELCacheIndex }},
		SubjectCacheIndex: {{ .CELCacheIndex }},
		DescCacheIndex: {{ .CELCacheIndex }},
	},
	{{- end }}
}); detail != nil {
	details = append(details, detail)
}
{{- end }}

{{- define "badRequest" }}
if detail := grpcfed.BadRequest(ctx, value, []*grpcfed.BadRequestFieldViolation{
	{{- range .FieldViolations }}
	{
		Field: `{{ .Field.Expr }}`,
		Desc:  `{{ .Description.Expr }}`,
		FieldCacheIndex: {{ .CELCacheIndex }},
		DescCacheIndex: {{ .CELCacheIndex }},
	},
	{{- end }}
}); detail != nil {
	details = append(details, detail)
}
{{- end }}

{{- define "localizedMessage" }}
if detail := grpcfed.LocalizedMessage(ctx, &grpcfed.LocalizedMessageParam{
	Value: value,
	Locale: "{{ .Locale }}",
	Message: `{{ .Message.Expr }}`,
	CacheIndex: {{ .CELCacheIndex }},
}); detail != nil {
	details = append(details, detail)
}
{{- end }}<|MERGE_RESOLUTION|>--- conflicted
+++ resolved
@@ -3,17 +3,12 @@
 {{- if $def.HasErrorHandler }}
 {{- $grpcErrors := $def.GRPCErrors }}
 {{- if $grpcErrors }}
-<<<<<<< HEAD
 grpcfed.SetGRPCError(ctx, value, err)
-stat, handleErr := func() (*grpcfed.Status, error) {
-=======
-grpcfed.SetGRPCError({{ $ctx }}, value, err)
 type localStatusType struct {
 	status *grpcfed.Status
 	logLevel slog.Level
 }
 stat, handleErr := func() (*localStatusType, error) {
->>>>>>> b7aa0a6b
 	var stat *grpcfed.Status
 	{{- range $grpcErrors }}
 	{{- $logLevel := .LogLevelValue }}
@@ -158,43 +153,25 @@
 if handleErr != nil {
 	grpcfed.Logger(ctx).ErrorContext(ctx, "failed to handle error", slog.String("error", handleErr.Error()))
 	// If it fails during error handling, return the original error.
-<<<<<<< HEAD
 	if err := s.errorHandler(ctx, {{ $def.ServiceName }}_DependentMethod_{{ $def.DependentMethodName }}, err); err != nil {
-		return nil, grpcfed.NewErrorWithLogAttrs(err, grpcfed.LogAttrs(ctx))
+		grpcfed.RecordErrorToSpan(ctx, err)
+		return nil, grpcfed.NewErrorWithLogAttrs(err, slog.LevelError, grpcfed.LogAttrs(ctx))
 	}
 } else if stat != nil {
-	if err := s.errorHandler(ctx, {{ $def.ServiceName }}_DependentMethod_{{ $def.DependentMethodName }}, stat.Err()); err != nil {
-		return nil, grpcfed.NewErrorWithLogAttrs(err, grpcfed.LogAttrs(ctx))
+	if err := s.errorHandler(ctx, {{ $def.ServiceName }}_DependentMethod_{{ $def.DependentMethodName }}, stat.status.Err()); err != nil {
+		grpcfed.RecordErrorToSpan(ctx, err)
+		return nil, grpcfed.NewErrorWithLogAttrs(err, stat.logLevel, grpcfed.LogAttrs(ctx))
 	}
 } else {
 	if err := s.errorHandler(ctx, {{ $def.ServiceName }}_DependentMethod_{{ $def.DependentMethodName }}, err); err != nil {
-		return nil, grpcfed.NewErrorWithLogAttrs(err, grpcfed.LogAttrs(ctx))
+		grpcfed.RecordErrorToSpan(ctx, err)
+		return nil, grpcfed.NewErrorWithLogAttrs(err, slog.LevelError, grpcfed.LogAttrs(ctx))
 	}
 }
 {{- else }}
 if err := s.errorHandler(ctx, {{ $def.ServiceName }}_DependentMethod_{{ $def.DependentMethodName }}, err); err != nil {
-	return nil, grpcfed.NewErrorWithLogAttrs(err, grpcfed.LogAttrs(ctx))
-=======
-	if err := s.errorHandler({{ $ctx }}, {{ $def.ServiceName }}_DependentMethod_{{ $def.DependentMethodName }}, err); err != nil {
-		grpcfed.RecordErrorToSpan({{ $ctx }}, err)
-		return nil, grpcfed.NewErrorWithLogAttrs(err, slog.LevelError, grpcfed.LogAttrs({{ $ctx }}))
-	}
-} else if stat != nil {
-	if err := s.errorHandler({{ $ctx }}, {{ $def.ServiceName }}_DependentMethod_{{ $def.DependentMethodName }}, stat.status.Err()); err != nil {
-		grpcfed.RecordErrorToSpan({{ $ctx }}, err)
-		return nil, grpcfed.NewErrorWithLogAttrs(err, stat.logLevel, grpcfed.LogAttrs({{ $ctx }}))
-	}
-} else {
-	if err := s.errorHandler({{ $ctx }}, {{ $def.ServiceName }}_DependentMethod_{{ $def.DependentMethodName }}, err); err != nil {
-		grpcfed.RecordErrorToSpan({{ $ctx }}, err)
-		return nil, grpcfed.NewErrorWithLogAttrs(err, slog.LevelError, grpcfed.LogAttrs({{ $ctx }}))
-	}
-}
-{{- else }}
-if err := s.errorHandler({{ $ctx }}, {{ $def.ServiceName }}_DependentMethod_{{ $def.DependentMethodName }}, err); err != nil {
-	grpcfed.RecordErrorToSpan({{ $ctx }}, err)
-	return nil, grpcfed.NewErrorWithLogAttrs(err, slog.LevelError, grpcfed.LogAttrs({{ $ctx }}))
->>>>>>> b7aa0a6b
+	grpcfed.RecordErrorToSpan(ctx, err)
+	return nil, grpcfed.NewErrorWithLogAttrs(err, slog.LevelError, grpcfed.LogAttrs(ctx))
 }
 {{- end }}
 {{- else }}
