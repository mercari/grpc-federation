--- conflicted
+++ resolved
@@ -327,7 +327,6 @@
 			}); err != nil {
 				return nil, err
 			}
-<<<<<<< HEAD
 			// { field: "foo", by: "1", if: "false" }
 			if err := grpcfed.If(ctx, &grpcfed.IfParam[*localValueType]{
 				Value:             value,
@@ -372,9 +371,7 @@
 			}); err != nil {
 				return nil, err
 			}
-=======
 			s.logger.DebugContext(ctx, "call org.user.UserService/GetUser", slog.Any("org.user.GetUserRequest", s.logvalue_Org_User_GetUserRequest(args)))
->>>>>>> 17e7540c
 			return s.client.Org_User_UserServiceClient.GetUser(ctx, args)
 		},
 	}); err != nil {
@@ -682,6 +679,8 @@
 	}
 	return slog.GroupValue(
 		slog.String("id", v.GetId()),
+		slog.Int64("foo", v.GetFoo()),
+		slog.String("bar", v.GetBar()),
 	)
 }
 
